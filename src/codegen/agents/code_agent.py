import os
from typing import TYPE_CHECKING, Optional
from uuid import uuid4

from langchain.tools import BaseTool
from langchain_core.messages import AIMessage, HumanMessage
from langchain_core.runnables.config import RunnableConfig
from langsmith import Client

from codegen.extensions.langchain.agent import create_codebase_agent
from codegen.extensions.langchain.utils.get_langsmith_url import (
    find_and_print_langsmith_run_url,
)

if TYPE_CHECKING:
    from codegen import Codebase


class CodeAgent:
    """Agent for interacting with a codebase."""

    codebase: "Codebase"
    agent: any
    langsmith_client: Client
    project_name: str
    thread_id: str | None = None
    config: dict = {}

    def __init__(
        self,
        codebase: "Codebase",
        model_provider: str = "anthropic",
        model_name: str = "claude-3-7-sonnet-latest",
        memory: bool = True,
        tools: Optional[list[BaseTool]] = None,
        run_id: Optional[str] = None,
        instance_id: Optional[str] = None,
        difficulty: Optional[int] = None,
        **kwargs,
    ):
        """Initialize a CodeAgent.

        Args:
            codebase: The codebase to operate on
            model_provider: The model provider to use ("anthropic" or "openai")
            model_name: Name of the model to use
            memory: Whether to let LLM keep track of the conversation history
            tools: Additional tools to use
            **kwargs: Additional LLM configuration options. Supported options:
                - temperature: Temperature parameter (0-1)
                - top_p: Top-p sampling parameter (0-1)
                - top_k: Top-k sampling parameter (>= 1)
                - max_tokens: Maximum number of tokens to generate
        """
        self.codebase = codebase
        self.agent = create_codebase_agent(
            self.codebase,
            model_provider=model_provider,
            model_name=model_name,
            memory=memory,
            additional_tools=tools,
            **kwargs,
        )
        self.model_name = model_name
        self.langsmith_client = Client()
        self.run_id = run_id
        self.instance_id = instance_id
        self.difficulty = difficulty

        # Get project name from environment variable or use a default
        self.project_name = os.environ.get("LANGCHAIN_PROJECT", "RELACE")
        print(f"Using LangSmith project: {self.project_name}")

    def run(self, prompt: str, thread_id: Optional[str] = None) -> str:
        """Run the agent with a prompt.

        Args:
            prompt: The prompt to run
            thread_id: Optional thread ID for message history

        Returns:
            The agent's response
        """
        if thread_id is None:
            thread_id = str(uuid4())
        self.thread_id = thread_id
        self.config = {
            "configurable": {
                "thread_id": thread_id,
                "metadata": {"project": self.project_name},
            },
            "recursion_limit": 100,
        }

        # this message has a reducer which appends the current message to the existing history
        # see more https://langchain-ai.github.io/langgraph/concepts/low_level/#reducers
<<<<<<< HEAD
        input = {"query": prompt}
        metadata = {"project": self.project_name}
        tags = []
        # Add SWEBench run ID and instance ID to the metadata and tags for filtering
        if self.run_id is not None:
            metadata["swebench_run_id"] = self.run_id
            tags.append(self.run_id)

        if self.instance_id is not None:
            metadata["swebench_instance_id"] = self.instance_id
            tags.append(self.instance_id)
=======
        input = {"messages": [("user", prompt)]}
        tags, metadata = self.get_tags_metadata()
>>>>>>> d53181c1

        config = RunnableConfig(configurable={"thread_id": thread_id}, tags=tags, metadata=metadata, recursion_limit=100)
        # we stream the steps instead of invoke because it allows us to access intermediate nodes
        stream = self.agent.stream(input, config=config, stream_mode="values")

        # Keep track of run IDs from the stream
        run_ids = []

        for s in stream:
            if len(s["messages"]) == 0:
                message = HumanMessage(content=prompt)
            else:
                message = s["messages"][-1]

            if isinstance(message, tuple):
                print(message)
            else:
                if isinstance(message, AIMessage) and isinstance(message.content, list) and "text" in message.content[0]:
                    AIMessage(message.content[0]["text"]).pretty_print()
                else:
                    message.pretty_print()

                # Try to extract run ID if available in metadata
                if hasattr(message, "additional_kwargs") and "run_id" in message.additional_kwargs:
                    run_ids.append(message.additional_kwargs["run_id"])

        # Get the last message content
        result = s["final_answer"]

        # Try to find run IDs in the LangSmith client's recent runs
        try:
            # Find and print the LangSmith run URL
            find_and_print_langsmith_run_url(self.langsmith_client, self.project_name)
        except Exception as e:
            separator = "=" * 60
            print(f"\n{separator}\nCould not retrieve LangSmith URL: {e}")
            import traceback

            print(traceback.format_exc())
            print(separator)

        return result

    def get_agent_trace_url(self) -> str | None:
        """Get the URL for the most recent agent run in LangSmith.

        Returns:
            The URL for the run in LangSmith if found, None otherwise
        """
        try:
            # TODO - this is definitely not correct, we should be able to get the URL directly...
            return find_and_print_langsmith_run_url(client=self.langsmith_client, project_name=self.project_name)
        except Exception as e:
            separator = "=" * 60
            print(f"\n{separator}\nCould not retrieve LangSmith URL: {e}")
            import traceback

            print(traceback.format_exc())
            print(separator)
            return None

    def get_tools(self) -> list[BaseTool]:
        return list(self.agent.get_graph().nodes["tools"].data.tools_by_name.values())

    def get_state(self) -> dict:
        return self.agent.get_state(self.config)

    def get_tags_metadata(self) -> tuple[list[str], dict]:
        tags = [self.model_name]
        metadata = {"project": self.project_name, "model": self.model_name}
        # Add SWEBench run ID and instance ID to the metadata and tags for filtering
        if self.run_id is not None:
            metadata["swebench_run_id"] = self.run_id
            tags.append(self.run_id)

        if self.instance_id is not None:
            metadata["swebench_instance_id"] = self.instance_id
            tags.append(self.instance_id)

        if self.difficulty is not None:
            metadata["swebench_difficulty"] = self.difficulty
            tags.append(f"difficulty_{self.difficulty}")

        return tags, metadata<|MERGE_RESOLUTION|>--- conflicted
+++ resolved
@@ -94,7 +94,6 @@
 
         # this message has a reducer which appends the current message to the existing history
         # see more https://langchain-ai.github.io/langgraph/concepts/low_level/#reducers
-<<<<<<< HEAD
         input = {"query": prompt}
         metadata = {"project": self.project_name}
         tags = []
@@ -106,10 +105,6 @@
         if self.instance_id is not None:
             metadata["swebench_instance_id"] = self.instance_id
             tags.append(self.instance_id)
-=======
-        input = {"messages": [("user", prompt)]}
-        tags, metadata = self.get_tags_metadata()
->>>>>>> d53181c1
 
         config = RunnableConfig(configurable={"thread_id": thread_id}, tags=tags, metadata=metadata, recursion_limit=100)
         # we stream the steps instead of invoke because it allows us to access intermediate nodes
