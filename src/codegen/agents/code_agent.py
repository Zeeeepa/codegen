--- conflicted
+++ resolved
@@ -1,10 +1,7 @@
 from typing import TYPE_CHECKING, Optional
 from uuid import uuid4
 
-<<<<<<< HEAD
-=======
 from langchain.tools import BaseTool
->>>>>>> e0b9c109
 from langchain_core.messages import AIMessage
 
 from codegen.extensions.langchain.agent import create_codebase_agent
@@ -16,11 +13,7 @@
 class CodeAgent:
     """Agent for interacting with a codebase."""
 
-<<<<<<< HEAD
-    def __init__(self, codebase: "Codebase", model_provider: str = "anthropic", model_name: str = "claude-3-5-sonnet-latest", memory: bool = True, **kwargs):
-=======
     def __init__(self, codebase: "Codebase", model_provider: str = "anthropic", model_name: str = "claude-3-5-sonnet-latest", memory: bool = True, tools: Optional[list[BaseTool]] = None, **kwargs):
->>>>>>> e0b9c109
         """Initialize a CodeAgent.
 
         Args:
@@ -28,10 +21,7 @@
             model_provider: The model provider to use ("anthropic" or "openai")
             model_name: Name of the model to use
             memory: Whether to let LLM keep track of the conversation history
-<<<<<<< HEAD
-=======
             tools: Additional tools to use
->>>>>>> e0b9c109
             **kwargs: Additional LLM configuration options. Supported options:
                 - temperature: Temperature parameter (0-1)
                 - top_p: Top-p sampling parameter (0-1)
@@ -39,11 +29,7 @@
                 - max_tokens: Maximum number of tokens to generate
         """
         self.codebase = codebase
-<<<<<<< HEAD
-        self.agent = create_codebase_agent(self.codebase, model_provider=model_provider, model_name=model_name, memory=memory, **kwargs)
-=======
         self.agent = create_codebase_agent(self.codebase, model_provider=model_provider, model_name=model_name, memory=memory, additional_tools=tools, **kwargs)
->>>>>>> e0b9c109
 
     def run(self, prompt: str, thread_id: Optional[str] = None) -> str:
         """Run the agent with a prompt.
