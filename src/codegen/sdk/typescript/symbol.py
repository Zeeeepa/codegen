--- conflicted
+++ resolved
@@ -266,27 +266,22 @@
 
     @noapidoc
     def _move_to_file(
-<<<<<<< HEAD
-        self, file: SourceFile, encountered_symbols: set[Symbol | Import], include_dependencies: bool = True, strategy: str = "update_all_imports", remove_unused_imports: bool = True
-    ) -> tuple[NodeId, NodeId]:
-        # TODO: Prevent creation of import loops (!) - raise a ValueError and make the agent fix it
-        # Track original file and imports used by this symbol before moving
-        symbol_imports = set()
-
-        # Collect imports used by this symbol BEFORE moving it
-        for dep in self.dependencies:
-            if isinstance(dep, TSImport):
-                symbol_imports.add(dep)
-
-=======
         self,
         file: SourceFile,
         encountered_symbols: set[Symbol | Import],
         include_dependencies: bool = True,
         strategy: Literal["add_back_edge", "update_all_imports", "duplicate_dependencies"] = "update_all_imports",
+        remove_unused_imports: bool = True,
     ) -> tuple[NodeId, NodeId]:
         # TODO: Prevent creation of import loops (!) - raise a ValueError and make the agent fix it
->>>>>>> 1bce8add
+        # Track original file and imports used by this symbol before moving
+        symbol_imports = set()
+
+        # Collect imports used by this symbol BEFORE moving it
+        for dep in self.dependencies:
+            if isinstance(dep, TSImport):
+                symbol_imports.add(dep)
+
         # =====[ Arg checking ]=====
         if file == self.file:
             return file.file_node_id, self.node_id
@@ -358,10 +353,15 @@
         # Takes into account that it's dependencies will be moved
         is_used_in_file = any(usage.file == self.file and usage.node_type == NodeType.SYMBOL and usage not in encountered_symbols for usage in self.symbol_usages)
 
-<<<<<<< HEAD
+        # ======[ Strategy: Duplicate Dependencies ]=====
+        if strategy == "duplicate_dependencies":
+            # If not used in the original file. or if not imported from elsewhere, we can just remove the original symbol
+            if not is_used_in_file and not any(usage.kind is UsageKind.IMPORTED and usage.usage_symbol not in encountered_symbols for usage in self.usages):
+                self.remove()
+
         # ======[ Strategy: Add Back Edge ]=====
         # Here, we will add a "back edge" to the old file importing and re-exporting the symbol
-        if strategy == "add_back_edge":
+        elif strategy == "add_back_edge":
             # Check if symbol was previously exported
             was_exported = self.is_exported
 
@@ -380,26 +380,8 @@
                 # re-export directly from the new location
                 export_line = f"export {{ {self.name} }} from {file.import_module_name};"
                 self.file.add_import_from_import_string(export_line)
-=======
-        # ======[ Strategy: Duplicate Dependencies ]=====
-        if strategy == "duplicate_dependencies":
-            # If not used in the original file. or if not imported from elsewhere, we can just remove the original symbol
-            if not is_used_in_file and not any(usage.kind is UsageKind.IMPORTED and usage.usage_symbol not in encountered_symbols for usage in self.usages):
-                self.remove()
-
-        # ======[ Strategy: Add Back Edge ]=====
-        # Here, we will add a "back edge" to the old file importing the self
-        elif strategy == "add_back_edge":
-            if is_used_in_file:
-                self.file.add_import_from_import_string(import_line)
-                if self.is_exported:
-                    self.file.add_import_from_import_string(f"export {{ {self.name} }}")
-            elif self.is_exported:
-                module_name = file.name
-                self.file.add_import_from_import_string(f"export {{ {self.name} }} from '{module_name}'")
             # Delete the original symbol
             self.remove()
->>>>>>> 1bce8add
 
         # ======[ Strategy: Update All Imports ]=====
         # Update the imports in all the files which use this symbol to get it from the new file now
@@ -420,14 +402,8 @@
                         usage.usage_symbol.file.add_import_from_import_string(import_line)
             if is_used_in_file:
                 self.file.add_import_from_import_string(import_line)
-<<<<<<< HEAD
-
-        # =====[ Delete the original symbol ]=====
-        self.remove()
-=======
             # Delete the original symbol
             self.remove()
->>>>>>> 1bce8add
 
         # After moving a symbol, remove any imports that are now unused
         if remove_unused_imports:
