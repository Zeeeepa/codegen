--- conflicted
+++ resolved
@@ -281,10 +281,6 @@
         self,
         file: SourceFile,
         encountered_symbols: set[Symbol | Import],
-<<<<<<< HEAD
-        strategy: Literal["add_back_edge", "update_all_imports", "duplicate_dependencies"],
-    ):
-=======
         include_dependencies: bool = True,
         strategy: Literal["add_back_edge", "update_all_imports", "duplicate_dependencies"] = "update_all_imports",
         cleanup_unused_imports: bool = True,
@@ -356,53 +352,11 @@
             should_export = True
 
         file.add_symbol(self, should_export=should_export)
->>>>>>> a54a0706
         import_line = self.get_import_string(module=file.import_module_name)
         # =====[ Checks if symbol is used in original file ]=====
         # Takes into account that it's dependencies will be moved
         is_used_in_file = any(usage.file == self.file and usage.node_type == NodeType.SYMBOL and usage not in encountered_symbols for usage in self.symbol_usages)
 
-<<<<<<< HEAD
-        match strategy:
-            case "duplicate_dependencies":
-                # If not used in the original file. or if not imported from elsewhere, we can just remove the original symbol
-                is_used_in_file = any(usage.file == self.file and usage.node_type == NodeType.SYMBOL for usage in self.symbol_usages)
-                if not is_used_in_file and not any(usage.kind is UsageKind.IMPORTED and usage.usage_symbol not in encountered_symbols for usage in self.usages):
-                    self.remove()
-            case "add_back_edge":
-                if is_used_in_file:
-                    back_edge_line = import_line
-                    if self.is_exported:
-                        back_edge_line = back_edge_line.replace("import", "export")
-                    self.file.add_import(back_edge_line)
-                elif self.is_exported:
-                    module_name = file.name
-                    self.file.add_import(f"export {{ {self.name} }} from '{module_name}'")
-                # Delete the original symbol
-                self.remove()
-            case "update_all_imports":
-                for usage in self.usages:
-                    if isinstance(usage.usage_symbol, TSImport):
-                        # Add updated import
-                        if usage.usage_symbol.resolved_symbol is not None and usage.usage_symbol.resolved_symbol.node_type == NodeType.SYMBOL and usage.usage_symbol.resolved_symbol == self:
-                            if usage.usage_symbol.file != file:
-                                # Just remove if the dep is now going to the file
-                                usage.usage_symbol.file.add_import(import_line)
-                            usage.usage_symbol.remove()
-                    elif usage.usage_type == UsageType.CHAINED:
-                        # Update all previous usages of import * to the new import name
-                        if usage.match and "." + self.name in usage.match:
-                            if isinstance(usage.match, FunctionCall):
-                                usage.match.get_name().edit(self.name)
-                            if isinstance(usage.match, ChainedAttribute):
-                                usage.match.edit(self.name)
-                            usage.usage_symbol.file.add_import(import_line)
-
-                if is_used_in_file:
-                    self.file.add_import(import_line)
-                # Delete the original symbol
-                self.remove()
-=======
         # ======[ Strategy: Duplicate Dependencies ]=====
         if strategy == "duplicate_dependencies":
             # If not used in the original file. or if not imported from elsewhere, we can just remove the original symbol
@@ -448,7 +402,6 @@
             self.remove()
         if cleanup_unused_imports:
             self._post_move_import_cleanup(encountered_symbols, strategy)
->>>>>>> a54a0706
 
     def _convert_proptype_to_typescript(self, prop_type: Editable, param: Parameter | None, level: int) -> str:
         """Converts a PropType definition to its TypeScript equivalent."""
