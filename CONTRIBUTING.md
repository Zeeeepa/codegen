# Contributing to Codegen

Thank you for your interest in contributing to Codegen! This document outlines the process and guidelines for contributing. If you have any questions, please join our [Slack Community](https://community.codegen.com) 😀.

## Contributor License Agreement

By contributing to Codegen, you agree that:

1. Your contributions will be licensed under the project's license.
1. You have the right to license your contribution under the project's license.
1. You grant Codegen a perpetual, worldwide, non-exclusive, royalty-free license to use your contribution.

See our [CLA](CLA.md) for more details.
# Development Setup

This guide will help you set up the development environment for this project.

## Installing UV Package Manager

UV is a fast Python package installer and resolver.

<<<<<<< HEAD
### macOS
Install UV using Homebrew:
=======
**macOS**:

>>>>>>> 58bbbf9c
```bash
brew install uv
```

### Debian/Ubuntu

#### Install Required Dependencies
Before installing UV, ensure `clang` and `curl` are installed:
```bash
sudo apt-get update
sudo apt-get install -y clang curl
```
> **Note**: `clang` is required for compilation steps during `uv sync`.

#### Install UV
Once dependencies are installed, install UV:
```bash
curl -LsSf https://astral.sh/uv/install.sh | sh
```

For other platforms, refer to the [UV installation docs](https://github.com/astral-sh/uv).

## Setting Up the Development Environment

Once UV is installed, set up your development environment by running:

<<<<<<< HEAD
=======
After installing UV, set up your development environment:

>>>>>>> 58bbbf9c
```bash
uv venv
source .venv/bin/activate
uv sync --dev
```

<<<<<<< HEAD
### Troubleshooting

- If `uv sync` fails with `missing field 'version'`, it may be due to an older version of uv incompatible with the lock file. Try:

  ```bash
  uv self update
  uv sync --dev
  ```

- If `uv sync` fails due to a compilation error, ensure `clang` is installed and then rerun:

  ```bash
  uv sync --dev
  ```
=======
> [!TIP]
>
> - If sync fails with `missing field 'version'`, you may need to delete lockfile and rerun `rm uv.lock && uv sync --dev`.
> - If sync fails with failed compilation, you may need to install clang and rerun `uv sync --dev`.
>>>>>>> 58bbbf9c

### Running Tests

```bash
# Unit tests (tests atomic functionality)
uv run pytest tests/unit -n auto

# Codemod tests (tests larger programs)
uv run pytest tests/integration/codemod/test_codemods.py -n auto
```

## Pull Request Process

1. Fork the repository and create your branch from `develop`.
1. Ensure your code passes all tests.
1. Update documentation as needed.
1. Submit a pull request to the `develop` branch.
1. Include a clear description of your changes in the PR.

## Release Process

First you must wait for all required checks to pass before releasing.
Create a git tag and push it to develop to trigger a new release:

```bash
git switch develop
git pull
git tag v0.YOUR_VERSION
git push origin v0.YOUR_VERSION
```

This will trigger a release job to build this new version.<|MERGE_RESOLUTION|>--- conflicted
+++ resolved
@@ -19,13 +19,8 @@
 
 UV is a fast Python package installer and resolver.
 
-<<<<<<< HEAD
 ### macOS
 Install UV using Homebrew:
-=======
-**macOS**:
-
->>>>>>> 58bbbf9c
 ```bash
 brew install uv
 ```
@@ -50,20 +45,14 @@
 
 ## Setting Up the Development Environment
 
-Once UV is installed, set up your development environment by running:
-
-<<<<<<< HEAD
-=======
 After installing UV, set up your development environment:
 
->>>>>>> 58bbbf9c
 ```bash
 uv venv
 source .venv/bin/activate
 uv sync --dev
 ```
 
-<<<<<<< HEAD
 ### Troubleshooting
 
 - If `uv sync` fails with `missing field 'version'`, it may be due to an older version of uv incompatible with the lock file. Try:
@@ -78,12 +67,7 @@
   ```bash
   uv sync --dev
   ```
-=======
-> [!TIP]
->
-> - If sync fails with `missing field 'version'`, you may need to delete lockfile and rerun `rm uv.lock && uv sync --dev`.
-> - If sync fails with failed compilation, you may need to install clang and rerun `uv sync --dev`.
->>>>>>> 58bbbf9c
+
 
 ### Running Tests
 
