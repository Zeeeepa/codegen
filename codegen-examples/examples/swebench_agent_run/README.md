# SWE-bench Agent Runner

Tool for running and evaluating model fixes using SWE-bench.

## Setup

1. Using the `.env.template` reference, create a `.env` file in the project root and add your API keys:

   ```env
   OPENAI_API_KEY=your_key_here
   MODAL_TOKEN_ID=your_token_id
   MODAL_TOKEN_SECRET=your_token_secret
   ```

1. Create and activate a virtual environment:

   ```bash
   uv venv
   source .venv/bin/activate
   ```

1. Install the package:

   ```bash
   # Basic installation
   uv pip install -e .

   # With metrics support
   uv pip install -e ".[metrics]"

   # With development tools
   uv pip install -e ".[dev]"

   # Install everything
   uv pip install -e ".[all]"
   ```

<<<<<<< HEAD
1. Set up Modal:

   - Create an account at https://modal.com/ if you don't have one
   - Activate your Modal profile:
     ```bash
     python -m modal profile activate <profile_name>
     ```
   - Deploy the Modal app:
     ```bash
     python -m modal deploy entry_point.py
     ```

## Usage

The package provides two main command-line tools:

### Testing SWE CodeAgent

Run the agent on a specific repository:

```bash
# Using the installed command
swe-agent --repo pallets/flask --prompt "Analyze the URL routing system"

# Options
swe-agent --help
Options:
  --agent-class [DefaultAgent|CustomAgent]  Agent class to use
  --repo TEXT                               Repository to analyze (owner/repo)
  --prompt TEXT                             Prompt for the agent
  --help                                    Show this message and exit
```

### Running SWE-Bench Eval

Deploy modal app

```bash
./deploy.sh
```

Run evaluations on model fixes:

```bash
# Using the installed command
swe-eval --dataset lite --length 10

# Options
swe-eval --help
Options:
  --use-existing-preds TEXT       Run ID of existing predictions
  --dataset [lite|full|verified]  Dataset to use
  --length INTEGER               Number of examples to process
  --instance-id TEXT             Specific instance ID to process
  --repo TEXT                    Specific repo to evaluate
  --local                        Run evaluation locally
  --push-metrics                 Push results to metrics database (Requires additional database environment variables)
  --help                         Show this message and exit
```
=======
  Options:
  --use-existing-preds TEXT       The run ID of the existing predictions to
                                  use.
  --dataset [lite|full|verified|lite_small|lite_medium|lite_large]
                                  The dataset to use.
  --length INTEGER                The number of examples to process.
  --instance-id TEXT              The instance ID of the example to process.
  --repo TEXT                     The repo to use.
  --help                          Show this message and exit.
  ```
>>>>>>> 7de5af70
<|MERGE_RESOLUTION|>--- conflicted
+++ resolved
@@ -35,17 +35,12 @@
    uv pip install -e ".[all]"
    ```
 
-<<<<<<< HEAD
 1. Set up Modal:
 
    - Create an account at https://modal.com/ if you don't have one
    - Activate your Modal profile:
      ```bash
      python -m modal profile activate <profile_name>
-     ```
-   - Deploy the Modal app:
-     ```bash
-     python -m modal deploy entry_point.py
      ```
 
 ## Usage
@@ -86,24 +81,13 @@
 # Options
 swe-eval --help
 Options:
-  --use-existing-preds TEXT       Run ID of existing predictions
-  --dataset [lite|full|verified]  Dataset to use
+  --use-existing-preds TEXT      Run ID of existing predictions
+  --dataset [lite|full|verified|lite_small|lite_medium|lite_large]
+                                 Dataset to use
   --length INTEGER               Number of examples to process
   --instance-id TEXT             Specific instance ID to process
   --repo TEXT                    Specific repo to evaluate
   --local                        Run evaluation locally
   --push-metrics                 Push results to metrics database (Requires additional database environment variables)
   --help                         Show this message and exit
-```
-=======
-  Options:
-  --use-existing-preds TEXT       The run ID of the existing predictions to
-                                  use.
-  --dataset [lite|full|verified|lite_small|lite_medium|lite_large]
-                                  The dataset to use.
-  --length INTEGER                The number of examples to process.
-  --instance-id TEXT              The instance ID of the example to process.
-  --repo TEXT                     The repo to use.
-  --help                          Show this message and exit.
-  ```
->>>>>>> 7de5af70
+```