import pytest

from codegen.sdk.codebase.factory.get_session import get_codebase_session
from codegen.sdk.core.function import Function


def test_move_to_file_update_all_imports(tmpdir) -> None:
    # ========== [ BEFORE ] ==========
    # language=python
    FILE_1_CONTENT = """
def external_dep():
    return 42
"""

    # language=python
    FILE_2_CONTENT = """
from file1 import external_dep

def foo():
    return foo_dep() + 1

def foo_dep():
    return 24

def bar():
    return external_dep() + bar_dep()

def bar_dep():
    return 2
"""

    # language=python
    FILE_3_CONTENT = """
from file2 import bar

def baz():
    return bar() + 1
"""

<<<<<<< HEAD
        bar = file2.get_function("bar")
        bar.move_to_file(file3, include_dependencies=True, strategy="add_back_edge", remove_unused_imports=True)
=======
    # ========== [ AFTER ] ==========
    # language=python
    EXPECTED_FILE_1_CONTENT = """
def external_dep():
    return 42
"""
>>>>>>> 1bce8add

    # language=python
<<<<<<< HEAD
    assert (
        file2.content
        == """
=======
    EXPECTED_FILE_2_CONTENT = """
from file1 import external_dep

>>>>>>> 1bce8add
def foo():
    return foo_dep() + 1

def foo_dep():
    return 24
"""

    # language=python
    EXPECTED_FILE_3_CONTENT = """
from file1 import external_dep
def baz():
    return bar() + 1

def bar_dep():
    return 2

def bar():
    return external_dep() + bar_dep()
"""
    # ===============================
    # TODO: [low] Should maybe remove unused external_dep?
    # TODO: [low] Missing newline after import

    with get_codebase_session(
        tmpdir=tmpdir,
        files={
            "file1.py": FILE_1_CONTENT,
            "file2.py": FILE_2_CONTENT,
            "file3.py": FILE_3_CONTENT,
        },
    ) as codebase:
        file1 = codebase.get_file("file1.py")
        file2 = codebase.get_file("file2.py")
        file3 = codebase.get_file("file3.py")

        bar = file2.get_function("bar")
        bar.move_to_file(file3, include_dependencies=True, strategy="update_all_imports")

    assert file1.content.strip() == EXPECTED_FILE_1_CONTENT.strip()
    assert file2.content.strip() == EXPECTED_FILE_2_CONTENT.strip()
    assert file3.content.strip() == EXPECTED_FILE_3_CONTENT.strip()


def test_move_to_file_update_all_imports_include_dependencies(tmpdir) -> None:
    # ========== [ BEFORE ] ==========
    # language=python
    FILE_1_CONTENT = """
def foo():
    return 1
"""

    # language=python
    FILE_2_CONTENT = """
def abc():
    '''dependency, gets moved'''
    return 'abc'

@my_decorator
def bar():
    '''gets moved'''
    return abc()

def xyz():
    '''should stay'''
    return 3
"""

    # language=python
    FILE_3_CONTENT = """
from file2 import bar

def baz():
    '''uses bar'''
    return bar()
"""

    # ========== [ AFTER ] ==========
    # language=python
    EXPECTED_FILE_1_CONTENT = """
def foo():
    return 1

def abc():
    '''dependency, gets moved'''
    return 'abc'

@my_decorator
def bar():
    '''gets moved'''
    return abc()
"""

    # language=python
    EXPECTED_FILE_2_CONTENT = """
def xyz():
    '''should stay'''
    return 3
"""

    # language=python
    EXPECTED_FILE_3_CONTENT = """
from file1 import bar
def baz():
    '''uses bar'''
    return bar()
"""

    # ===============================
    # TODO: [low] Missing newline after import

    with get_codebase_session(
        tmpdir=tmpdir,
        files={
            "file1.py": FILE_1_CONTENT,
            "file2.py": FILE_2_CONTENT,
            "file3.py": FILE_3_CONTENT,
        },
    ) as codebase:
        file1 = codebase.get_file("file1.py")
        file2 = codebase.get_file("file2.py")
        file3 = codebase.get_file("file3.py")

        bar_symbol = file2.get_symbol("bar")
        bar_symbol.move_to_file(file1, strategy="update_all_imports", include_dependencies=True)

    assert file1.content.strip() == EXPECTED_FILE_1_CONTENT.strip()
    assert file2.content.strip() == EXPECTED_FILE_2_CONTENT.strip()
    assert file3.content.strip() == EXPECTED_FILE_3_CONTENT.strip()

    # Check new symbol
    new_symbol = file1.get_symbol("bar")
    assert new_symbol.file == file1
    assert new_symbol.name == "bar"
    assert isinstance(new_symbol, Function)


def test_move_to_file_update_all_imports_without_include_dependencies(tmpdir) -> None:
    # ========== [ BEFORE ] ==========
    # language=python
    FILE_1_CONTENT = """
def foo():
    return 1
"""

    # language=python
    FILE_2_CONTENT = """
def abc():
    '''dependency, DOES NOT GET MOVED'''
    return 'abc'

@my_decorator
def bar():
    '''gets moved'''
    return abc()

def xyz():
    '''should stay'''
    return 3
"""

    # language=python
    FILE_3_CONTENT = """
from file2 import bar

def baz():
    '''uses bar'''
    return bar()
"""

    # ========== [ AFTER ] ==========
    # language=python
    EXPECTED_FILE_1_CONTENT = """
from file2 import abc

def foo():
    return 1

@my_decorator
def bar():
    '''gets moved'''
    return abc()
"""

    # language=python
    EXPECTED_FILE_2_CONTENT = """
def abc():
    '''dependency, DOES NOT GET MOVED'''
    return 'abc'

def xyz():
    '''should stay'''
    return 3
"""

    # language=python
    EXPECTED_FILE_3_CONTENT = """
from file1 import bar
def baz():
    '''uses bar'''
    return bar()
"""

    # ===============================
    # TODO: [low] Missing newline after import

    with get_codebase_session(
        tmpdir=tmpdir,
        files={
            "file1.py": FILE_1_CONTENT,
            "file2.py": FILE_2_CONTENT,
            "file3.py": FILE_3_CONTENT,
        },
    ) as codebase:
        file1 = codebase.get_file("file1.py")
        file2 = codebase.get_file("file2.py")
        file3 = codebase.get_file("file3.py")

        bar_symbol = file2.get_symbol("bar")
        bar_symbol.move_to_file(file1, strategy="update_all_imports", include_dependencies=False)

    assert file1.content.strip() == EXPECTED_FILE_1_CONTENT.strip()
    assert file2.content.strip() == EXPECTED_FILE_2_CONTENT.strip()
    assert file3.content.strip() == EXPECTED_FILE_3_CONTENT.strip()

    # Check new symbol
    new_symbol = file1.get_symbol("bar")
    assert new_symbol.file == file1
    assert new_symbol.name == "bar"
    assert isinstance(new_symbol, Function)


def test_move_to_file_add_back_edge(tmpdir) -> None:
    # ========== [ BEFORE ] ==========
    # language=python
    FILE_1_CONTENT = """
def external_dep():
    return 42
"""

    # language=python
    FILE_2_CONTENT = """
from file1 import external_dep

def foo():
    return foo_dep() + 1

def foo_dep():
    return 24

def bar():
    return external_dep() + bar_dep()

def bar_dep():
    return 2
"""

    # language=python
    FILE_3_CONTENT = """
from file2 import bar

def baz():
    return bar() + 1
"""

    # ========== [ AFTER ] ==========
    # language=python
    EXPECTED_FILE_1_CONTENT = """
def external_dep():
    return 42
"""

    # language=python
    EXPECTED_FILE_2_CONTENT = """
from file1 import external_dep

def foo():
    return foo_dep() + 1

def foo_dep():
    return 24
"""

    # language=python
    EXPECTED_FILE_3_CONTENT = """
from file1 import external_dep
def baz():
    return bar() + 1

def bar_dep():
    return 2

def bar():
    return external_dep() + bar_dep()
"""

    # ===============================
    # TODO: [low] Should maybe remove unused external_dep?
    # TODO: [low] Missing newline after import

    with get_codebase_session(
        tmpdir=tmpdir,
        files={
            "file1.py": FILE_1_CONTENT,
            "file2.py": FILE_2_CONTENT,
            "file3.py": FILE_3_CONTENT,
        },
    ) as codebase:
        file1 = codebase.get_file("file1.py")
        file2 = codebase.get_file("file2.py")
        file3 = codebase.get_file("file3.py")

        bar = file2.get_function("bar")
        bar.move_to_file(file3, include_dependencies=True, strategy="add_back_edge")

    assert file1.content.strip() == EXPECTED_FILE_1_CONTENT.strip()
    assert file2.content.strip() == EXPECTED_FILE_2_CONTENT.strip()
    assert file3.content.strip() == EXPECTED_FILE_3_CONTENT.strip()


def test_move_to_file_add_back_edge_including_dependencies(tmpdir) -> None:
    # ========== [ BEFORE ] ==========
    # language=python
<<<<<<< HEAD
    assert (
        file2.content
        == """
=======
    FILE_1_CONTENT = """
def foo():
    return 1
"""

    # language=python
    FILE_2_CONTENT = """
def abc():
    '''dependency, gets moved'''
    return 'abc'

@my_decorator
def bar():
    '''gets moved'''
    return abc()

def xyz():
    '''should stay'''
    return 3
"""

    # language=python
    FILE_3_CONTENT = """
from file2 import bar

def baz():
    '''uses bar'''
    return bar()
"""

    # ========== [ AFTER ] ==========
    # language=python
    EXPECTED_FILE_1_CONTENT = """
def foo():
    return 1

def abc():
    '''dependency, gets moved'''
    return 'abc'

@my_decorator
def bar():
    '''gets moved'''
    return abc()
"""

    # language=python
    EXPECTED_FILE_2_CONTENT = """
from file1 import bar

def xyz():
    '''should stay'''
    return 3
"""

    # language=python
    EXPECTED_FILE_3_CONTENT = """
from file2 import bar

def baz():
    '''uses bar'''
    return bar()
""".strip()

    # ===============================

    with get_codebase_session(
        tmpdir=tmpdir,
        files={
            "file1.py": FILE_1_CONTENT,
            "file2.py": FILE_2_CONTENT,
            "file3.py": FILE_3_CONTENT,
        },
    ) as codebase:
        file1 = codebase.get_file("file1.py")
        file2 = codebase.get_file("file2.py")
        file3 = codebase.get_file("file3.py")

        bar_symbol = file2.get_symbol("bar")
        bar_symbol.move_to_file(file1, strategy="add_back_edge", include_dependencies=True)

    assert file1.content.strip() == EXPECTED_FILE_1_CONTENT.strip()
    assert file2.content.strip() == EXPECTED_FILE_2_CONTENT.strip()
    assert file3.content.strip() == EXPECTED_FILE_3_CONTENT.strip()

    # Check new symbol
    new_symbol = file1.get_symbol("bar")
    assert new_symbol.file == file1
    assert new_symbol.name == "bar"
    assert isinstance(new_symbol, Function)


def test_move_to_file_add_back_edge_without_include_dependencies(tmpdir) -> None:
    # ========== [ BEFORE ] ==========
    # language=python
    FILE_1_CONTENT = """
def foo():
    return 1
"""

    # language=python
    FILE_2_CONTENT = """
def abc():
    '''dependency, DOES NOT GET MOVED'''
    return 'abc'

@my_decorator
def bar():
    '''gets moved'''
    return abc()

def xyz():
    '''should stay'''
    return 3
"""

    # language=python
    FILE_3_CONTENT = """
from file2 import bar

def baz():
    '''uses bar'''
    return bar()
"""

    # ========== [ AFTER ] ==========
    # language=python
    EXPECTED_FILE_1_CONTENT = """
from file2 import abc

def foo():
    return 1

@my_decorator
def bar():
    '''gets moved'''
    return abc()
"""

    # language=python
    EXPECTED_FILE_2_CONTENT = """
from file1 import bar

def abc():
    '''dependency, DOES NOT GET MOVED'''
    return 'abc'

def xyz():
    '''should stay'''
    return 3
"""

    # language=python
    EXPECTED_FILE_3_CONTENT = """
from file2 import bar

def baz():
    '''uses bar'''
    return bar()
"""

    # ===============================

    with get_codebase_session(
        tmpdir=tmpdir,
        files={
            "file1.py": FILE_1_CONTENT,
            "file2.py": FILE_2_CONTENT,
            "file3.py": FILE_3_CONTENT,
        },
    ) as codebase:
        file1 = codebase.get_file("file1.py")
        file2 = codebase.get_file("file2.py")
        file3 = codebase.get_file("file3.py")

        bar_symbol = file2.get_symbol("bar")
        bar_symbol.move_to_file(file1, strategy="add_back_edge", include_dependencies=False)

    assert file1.content.strip() == EXPECTED_FILE_1_CONTENT.strip()
    assert file2.content.strip() == EXPECTED_FILE_2_CONTENT.strip()
    assert file3.content.strip() == EXPECTED_FILE_3_CONTENT.strip()

    # Check new symbol
    new_symbol = file1.get_symbol("bar")
    assert new_symbol.file == file1
    assert new_symbol.name == "bar"
    assert isinstance(new_symbol, Function)


def test_move_to_file_duplicate_dependencies(tmpdir) -> None:
    # ========== [ BEFORE ] ==========
    # language=python
    FILE_1_CONTENT = """
def external_dep():
    return 42
"""

    # language=python
    FILE_2_CONTENT = """
from file1 import external_dep

>>>>>>> 1bce8add
def foo():
    return foo_dep() + 1

def foo_dep():
    return 24

def bar():
    return external_dep() + bar_dep()

def bar_dep():
    return 2
"""

    # language=python
    FILE_3_CONTENT = """
from file2 import bar

def baz():
    return bar() + 1
"""

    # ========== [ AFTER ] ==========
    # language=python
    EXPECTED_FILE_1_CONTENT = """
def external_dep():
    return 42
"""

    # language=python
    EXPECTED_FILE_2_CONTENT = """
from file1 import external_dep

def foo():
    return foo_dep() + 1

def foo_dep():
    return 24
"""

    # language=python
    EXPECTED_FILE_3_CONTENT = """
from file1 import external_dep
def baz():
    return bar() + 1

def bar_dep():
    return 2

def bar():
    return external_dep() + bar_dep()
"""
    # ===============================
    # TODO: [low] Missing newline after import

    with get_codebase_session(
        tmpdir=tmpdir,
        files={
            "file1.py": FILE_1_CONTENT,
            "file2.py": FILE_2_CONTENT,
            "file3.py": FILE_3_CONTENT,
        },
    ) as codebase:
        file1 = codebase.get_file("file1.py")
        file2 = codebase.get_file("file2.py")
        file3 = codebase.get_file("file3.py")

        bar = file2.get_function("bar")
        bar.move_to_file(file3, include_dependencies=True, strategy="duplicate_dependencies")

    assert file1.content.strip() == EXPECTED_FILE_1_CONTENT.strip()
    assert file2.content.strip() == EXPECTED_FILE_2_CONTENT.strip()
    assert file3.content.strip() == EXPECTED_FILE_3_CONTENT.strip()


def test_move_to_file_duplicate_dependencies_include_dependencies(tmpdir) -> None:
    # ========== [ BEFORE ] ==========
    # language=python
    FILE_1_CONTENT = """
def foo():
    return 1
"""

    # language=python
    FILE_2_CONTENT = """
def abc():
    '''dependency, gets duplicated'''
    return 'abc'

@my_decorator
def bar():
    '''gets duplicated'''
    return abc()

def xyz():
    '''should stay'''
    return 3
"""

    # language=python
    FILE_3_CONTENT = """
from file2 import bar

def baz():
    '''uses bar'''
    return bar()
"""

    # ========== [ AFTER ] ==========
    # language=python
    EXPECTED_FILE_1_CONTENT = """
def foo():
    return 1

def abc():
    '''dependency, gets duplicated'''
    return 'abc'

@my_decorator
def bar():
    '''gets duplicated'''
    return abc()
"""

    # language=python
    EXPECTED_FILE_2_CONTENT = """
@my_decorator
def bar():
    '''gets duplicated'''
    return abc()

def xyz():
    '''should stay'''
    return 3
"""

    # language=python
    EXPECTED_FILE_3_CONTENT = """
from file2 import bar

def baz():
    '''uses bar'''
    return bar()
"""

    # ===============================
    # TODO: [!HIGH!] Incorrectly deletes abc dependency
    # TODO: [low] Missing newline after import

    with get_codebase_session(
        tmpdir=tmpdir,
        files={
            "file1.py": FILE_1_CONTENT,
            "file2.py": FILE_2_CONTENT,
            "file3.py": FILE_3_CONTENT,
        },
    ) as codebase:
        file1 = codebase.get_file("file1.py")
        file2 = codebase.get_file("file2.py")
        file3 = codebase.get_file("file3.py")

        bar_symbol = file2.get_symbol("bar")
        bar_symbol.move_to_file(file1, strategy="duplicate_dependencies", include_dependencies=True)

    assert file1.content.strip() == EXPECTED_FILE_1_CONTENT.strip()
    assert file2.content.strip() == EXPECTED_FILE_2_CONTENT.strip()
    assert file3.content.strip() == EXPECTED_FILE_3_CONTENT.strip()

    # Check new symbol
    new_symbol = file1.get_symbol("bar")
    assert new_symbol.file == file1
    assert new_symbol.name == "bar"
    assert isinstance(new_symbol, Function)


def test_move_to_file_duplicate_dependencies_without_include_dependencies(tmpdir) -> None:
    # ========== [ BEFORE ] ==========
    # language=python
    FILE_1_CONTENT = """
def foo():
    return 1
"""

    # language=python
    FILE_2_CONTENT = """
def abc():
    '''dependency, DOES NOT GET MOVED'''
    return 'abc'

@my_decorator
def bar():
    '''gets duplicated'''
    return abc()

def xyz():
    '''should stay'''
    return 3
"""

    # language=python
    FILE_3_CONTENT = """
from file2 import bar

def baz():
    '''uses bar'''
    return bar()
"""

    # ========== [ AFTER ] ==========
    # language=python
    EXPECTED_FILE_1_CONTENT = """
from file2 import abc

def foo():
    return 1

@my_decorator
def bar():
    '''gets duplicated'''
    return abc()
"""

    # language=python
    EXPECTED_FILE_2_CONTENT = """
def abc():
    '''dependency, DOES NOT GET MOVED'''
    return 'abc'

@my_decorator
def bar():
    '''gets duplicated'''
    return abc()

def xyz():
    '''should stay'''
    return 3
"""

    # language=python
    EXPECTED_FILE_3_CONTENT = """
from file2 import bar

def baz():
    '''uses bar'''
    return bar()
"""

    # ===============================
    # TODO: [low] Missing newline after import

    with get_codebase_session(
        tmpdir=tmpdir,
        files={
            "file1.py": FILE_1_CONTENT,
            "file2.py": FILE_2_CONTENT,
            "file3.py": FILE_3_CONTENT,
        },
    ) as codebase:
        file1 = codebase.get_file("file1.py")
        file2 = codebase.get_file("file2.py")
        file3 = codebase.get_file("file3.py")

        bar_symbol = file2.get_symbol("bar")
        bar_symbol.move_to_file(file1, strategy="duplicate_dependencies", include_dependencies=False)

    assert file1.content.strip() == EXPECTED_FILE_1_CONTENT.strip()
    assert file2.content.strip() == EXPECTED_FILE_2_CONTENT.strip()
    assert file3.content.strip() == EXPECTED_FILE_3_CONTENT.strip()

    # Check new symbol
    new_symbol = file1.get_symbol("bar")
    assert new_symbol.file == file1
    assert new_symbol.name == "bar"
    assert isinstance(new_symbol, Function)


def test_move_global_var(tmpdir) -> None:
    # ========== [ BEFORE ] ==========
    # language=python
    FILE_1_CONTENT = """
"""

    # language=python
    FILE_2_CONTENT = """
from import1 import thing1
from import2 import thing2, thing3

GLOBAL = thing1(thing2, arg=thing3)
"""

    # ========== [ AFTER ] ==========
    # language=python
    EXPECTED_FILE_1_CONTENT = """
from import1 import thing1
from import2 import thing2, thing3



GLOBAL = thing1(thing2, arg=thing3)
"""

    # language=python
    EXPECTED_FILE_2_CONTENT = """
from import1 import thing1
from import2 import thing2, thing3
"""

    # ===============================
    # TODO: [medium] Space messed up in file1
    # TODO: [low] Dangling / unused import in file2

    with get_codebase_session(
        tmpdir=tmpdir,
        files={
            "file1.py": FILE_1_CONTENT,
            "file2.py": FILE_2_CONTENT,
        },
    ) as codebase:
<<<<<<< HEAD
        foo_file = codebase.get_file(FOO_FILENAME)
        bar_file = codebase.get_file(BAR_FILENAME)

        global_symbol = bar_file.get_symbol("GLOBAL")
        global_symbol.move_to_file(foo_file, strategy="add_back_edge", include_dependencies=True, remove_unused_imports=False)
=======
        file1 = codebase.get_file("file1.py")
        file2 = codebase.get_file("file2.py")
>>>>>>> 1bce8add

        global_symbol = file2.get_symbol("GLOBAL")
        global_symbol.move_to_file(file1, strategy="update_all_imports", include_dependencies=True)

    assert file1.content.strip() == EXPECTED_FILE_1_CONTENT.strip()
    assert file2.content.strip() == EXPECTED_FILE_2_CONTENT.strip()


def test_move_to_file_with_imports(tmpdir) -> None:
    # ========== [ BEFORE ] ==========
    # language=python
    FILE_1_CONTENT = """
def foo():
    return 1
"""

    # language=python
    FILE_2_CONTENT = """
from import1 import thing1
from import2 import thing2

GLOBAL = thing1()

def bar():
    return GLOBAL

def baz():
    return thing1() + thing2()
"""

    # ========== [ AFTER ] ==========
    # language=python
    EXPECTED_FILE_1_CONTENT = """
from import1 import thing1

def foo():
    return 1

GLOBAL = thing1()

def bar():
    return GLOBAL
"""

    # language=python
    EXPECTED_FILE_2_CONTENT = """
from import1 import thing1
from import2 import thing2

def baz():
    return thing1() + thing2()
"""

    # ===============================
    # TODO: [low] Global vars should be inserted at the top of the file

    with get_codebase_session(
        tmpdir=tmpdir,
        files={
            "file1.py": FILE_1_CONTENT,
            "file2.py": FILE_2_CONTENT,
        },
    ) as codebase:
        file1 = codebase.get_file("file1.py")
        file2 = codebase.get_file("file2.py")

        bar_symbol = file2.get_symbol("bar")
        bar_symbol.move_to_file(file1, strategy="add_back_edge", include_dependencies=True)

    assert file1.content.strip() == EXPECTED_FILE_1_CONTENT.strip()
    assert file2.content.strip() == EXPECTED_FILE_2_CONTENT.strip()


def test_move_to_file_module_import(tmpdir) -> None:
    # ========== [ BEFORE ] ==========
    # language=python
    FILE_1_CONTENT = """
def foo_func():
    return 1
"""

    # language=python
    FILE_2_CONTENT = """
@my_decorator
def bar_func():
    print("I'm getting moved")
"""

    # language=python
    FILE_3_CONTENT = """
# module import of symbol to move
from app import file2

def baz():
    # usage of bar_func
    return file2.bar_func()
"""

    # ========== [ AFTER ] ==========
    # language=python
    EXPECTED_FILE_1_CONTENT = """
def foo_func():
    return 1

@my_decorator
def bar_func():
    print("I'm getting moved")
"""

    # language=python
    EXPECTED_FILE_2_CONTENT = """
"""

    # language=python
    EXPECTED_FILE_3_CONTENT = """
# module import of symbol to move
from app.file1 import bar_func
from app import file2

def baz():
    # usage of bar_func
    return bar_func()
"""

    # ===============================
    # TODO: [medium] Module import changed to absolute import. Is this intended?
    # TODO: [low] Unused app import in file3

    with get_codebase_session(
        tmpdir=tmpdir,
        files={
            "app/file1.py": FILE_1_CONTENT,
            "app/file2.py": FILE_2_CONTENT,
            "app/file3.py": FILE_3_CONTENT,
        },
    ) as codebase:
        file1 = codebase.get_file("app/file1.py")
        file2 = codebase.get_file("app/file2.py")
        file3 = codebase.get_file("app/file3.py")

        bar_func_symbol = file2.get_symbol("bar_func")
        assert bar_func_symbol
        bar_func_symbol.move_to_file(file1, strategy="update_all_imports", include_dependencies=True)

    assert file1.content.strip() == EXPECTED_FILE_1_CONTENT.strip()
    assert file2.content.strip() == EXPECTED_FILE_2_CONTENT.strip()
    assert file3.content.strip() == EXPECTED_FILE_3_CONTENT.strip()

    # Check new symbol
    new_symbol = file1.get_symbol("bar_func")
    assert new_symbol.file == file1
    assert new_symbol.name == "bar_func"
    assert isinstance(new_symbol, Function)


@pytest.mark.skip(reason="Broken!!!")
def test_move_to_file_external_module_dependency(tmpdir) -> None:
    # ========== [ BEFORE ] ==========
    # language=python
    FILE_1_CONTENT = """
def foo_func():
    return 1
"""

    # language=python
    FILE_2_CONTENT = """
from app.file1 import foo_func
from typing import Optional

@my_decorator
def bar_func():
    foo_func()
    print(f"I'm getting moved")
"""

    # language=python
    FILE_3_CONTENT = """
# module import of symbol to move
from app.file2 import bar_func

def baz():
    # usage of bar_func
    return bar_func()
"""

    # ========== [ AFTER ] ==========
    # language=python
    EXPECTED_FILE_1_CONTENT = """
from app.file1 import foo_func

def foo_func():
    return 1

@my_decorator
def bar_func():
    foo_func()
    print(f"I'm getting moved")
"""

    # language=python
    EXPECTED_FILE_2_CONTENT = """
from app.file1 import foo_func
from typing import Optional
"""

    # language=python
    EXPECTED_FILE_3_CONTENT = """
# module import of symbol to movefrom app.file1 import bar_func


def baz():
    # usage of bar_func
    return bar_func()
"""

    # ===============================
    # TODO: [!HIGH!] Corrupted output in file3
    # TODO: [low] Unused imports in file2

    with get_codebase_session(
        tmpdir=tmpdir,
        files={
            "app/file1.py": FILE_1_CONTENT,
            "app/file2.py": FILE_2_CONTENT,
            "app/file3.py": FILE_3_CONTENT,
        },
    ) as codebase:
        file1 = codebase.get_file("app/file1.py")
        file2 = codebase.get_file("app/file2.py")
        file3 = codebase.get_file("app/file3.py")

        bar_func_symbol = file2.get_symbol("bar_func")
        assert bar_func_symbol
        bar_func_symbol.move_to_file(file1, strategy="update_all_imports", include_dependencies=True)

    assert file1.content.strip() == EXPECTED_FILE_1_CONTENT.strip()
    assert file2.content.strip() == EXPECTED_FILE_2_CONTENT.strip()
    assert file3.content.strip() == EXPECTED_FILE_3_CONTENT.strip()

    # Check new symbol
    new_symbol = file1.get_symbol("bar_func")
    assert new_symbol.file == file1
    assert new_symbol.name == "bar_func"
    assert isinstance(new_symbol, Function)


def test_function_move_to_file_circular_dependency(tmpdir) -> None:
    # ========== [ BEFORE ] ==========
    # language=python
    FILE_1_CONTENT = """
def foo():
    return bar() + 1

def bar():
    return foo() + 1
    """

    # ========== [ AFTER ] ==========
    # language=python
    EXPECTED_FILE_1_CONTENT = """
"""

    # language=python
    EXPECTED_FILE_2_CONTENT = """
def bar():
    return foo() + 1

def foo():
    return bar() + 1
"""

    # ===============================

    with get_codebase_session(
        tmpdir,
        files={"file1.py": FILE_1_CONTENT},
    ) as codebase:
        file1 = codebase.get_file("file1.py")
        foo = file1.get_function("foo")
        bar = file1.get_function("bar")
        assert bar in foo.dependencies
        assert foo in bar.dependencies

        file2 = codebase.create_file("file2.py", "")
        foo.move_to_file(file2, include_dependencies=True, strategy="add_back_edge")

    assert file1.content.strip() == EXPECTED_FILE_1_CONTENT.strip()
    assert file2.content.strip() == EXPECTED_FILE_2_CONTENT.strip()


def test_move_to_file_update_all_imports_multi(tmpdir) -> None:
    # ========== [ BEFORE ] ==========
    # language=python
    FILE_1_CONTENT = """
def external_dep():
    return 42

def external_dep2():
    return 42
"""

    # language=python
    FILE_2_CONTENT = """
from file1 import external_dep, external_dep2

def foo():
    return foo_dep() + 1

def foo_dep():
    return 24

def bar():
    return external_dep() + bar_dep() + external_dep2()

def bar_dep():
    return 2
"""

    # language=python
    FILE_3_CONTENT = """
"""

    # language=python
    FILE_4_CONTENT = """
    """

    # ========== [ AFTER ] ==========
    # language=python
    EXPECTED_FILE_1_CONTENT = """
"""

    # language=python
    EXPECTED_FILE_2_CONTENT = """
from file3 import external_dep
from file4 import external_dep2
def foo():
    return foo_dep() + 1

def foo_dep():
    return 24

def bar():
    return external_dep() + bar_dep() + external_dep2()

def bar_dep():
    return 2
"""

    # language=python
    EXPECTED_FILE_3_CONTENT = """
def external_dep():
    return 42
"""

    # language=python
    EXPECTED_FILE_4_CONTENT = """
def external_dep2():
    return 42
"""

    # ===============================

    with get_codebase_session(
        tmpdir=tmpdir,
        files={
            "file1.py": FILE_1_CONTENT,
            "file2.py": FILE_2_CONTENT,
            "file3.py": FILE_3_CONTENT,
            "file4.py": FILE_4_CONTENT,
        },
    ) as codebase:
        file1 = codebase.get_file("file1.py")
        file2 = codebase.get_file("file2.py")
        file3 = codebase.get_file("file3.py")
        file4 = codebase.get_file("file4.py")

        d1 = file1.get_function("external_dep")
        d2 = file1.get_function("external_dep2")
        d1.move_to_file(file3, include_dependencies=True, strategy="update_all_imports")
        d2.move_to_file(file4, include_dependencies=True, strategy="update_all_imports")

    assert file1.content.strip() == EXPECTED_FILE_1_CONTENT.strip()
    assert file2.content.strip() == EXPECTED_FILE_2_CONTENT.strip()
    assert file3.content.strip() == EXPECTED_FILE_3_CONTENT.strip()
    assert file4.content.strip() == EXPECTED_FILE_4_CONTENT.strip()<|MERGE_RESOLUTION|>--- conflicted
+++ resolved
@@ -37,28 +37,17 @@
     return bar() + 1
 """
 
-<<<<<<< HEAD
-        bar = file2.get_function("bar")
-        bar.move_to_file(file3, include_dependencies=True, strategy="add_back_edge", remove_unused_imports=True)
-=======
     # ========== [ AFTER ] ==========
     # language=python
     EXPECTED_FILE_1_CONTENT = """
 def external_dep():
     return 42
 """
->>>>>>> 1bce8add
-
-    # language=python
-<<<<<<< HEAD
-    assert (
-        file2.content
-        == """
-=======
+
+    # language=python
     EXPECTED_FILE_2_CONTENT = """
 from file1 import external_dep
 
->>>>>>> 1bce8add
 def foo():
     return foo_dep() + 1
 
@@ -381,11 +370,6 @@
 def test_move_to_file_add_back_edge_including_dependencies(tmpdir) -> None:
     # ========== [ BEFORE ] ==========
     # language=python
-<<<<<<< HEAD
-    assert (
-        file2.content
-        == """
-=======
     FILE_1_CONTENT = """
 def foo():
     return 1
@@ -587,7 +571,6 @@
     FILE_2_CONTENT = """
 from file1 import external_dep
 
->>>>>>> 1bce8add
 def foo():
     return foo_dep() + 1
 
@@ -905,16 +888,8 @@
             "file2.py": FILE_2_CONTENT,
         },
     ) as codebase:
-<<<<<<< HEAD
-        foo_file = codebase.get_file(FOO_FILENAME)
-        bar_file = codebase.get_file(BAR_FILENAME)
-
-        global_symbol = bar_file.get_symbol("GLOBAL")
-        global_symbol.move_to_file(foo_file, strategy="add_back_edge", include_dependencies=True, remove_unused_imports=False)
-=======
         file1 = codebase.get_file("file1.py")
         file2 = codebase.get_file("file2.py")
->>>>>>> 1bce8add
 
         global_symbol = file2.get_symbol("GLOBAL")
         global_symbol.move_to_file(file1, strategy="update_all_imports", include_dependencies=True)
