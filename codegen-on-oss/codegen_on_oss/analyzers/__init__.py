"""
Codebase Analysis Module

This package provides comprehensive codebase analysis tools for static code analysis,
quality checking, dependency analysis, and PR validation. It's designed to be used
as an API backend for frontend applications.
"""

# Modern analyzer architecture
from codegen_on_oss.analyzers.analyzer import (
    AnalyzerManager,
    AnalyzerPlugin,
    AnalyzerRegistry,
    CodeQualityPlugin,
    DependencyPlugin,
)
<<<<<<< HEAD
# Main API interface
=======
>>>>>>> 413c3ef1
from codegen_on_oss.analyzers.api import (
    CodegenAnalyzerAPI,
    api_analyze_codebase,
    api_analyze_pr,
    api_get_static_errors,
    api_get_visualization,
    create_api,
<<<<<<< HEAD
)
# Legacy analyzer interfaces (for backward compatibility)
from codegen_on_oss.analyzers.base_analyzer import BaseCodeAnalyzer
# Core analysis modules
from codegen_on_oss.analyzers.code_quality import CodeQualityAnalyzer
from codegen_on_oss.analyzers.codebase_analysis import (
    get_class_summary,
    get_codebase_summary,
    get_dependency_graph,
    get_file_complexity_metrics,
    get_file_summary,
    get_function_summary,
    get_symbol_references,
    get_symbol_summary,
)
from codegen_on_oss.analyzers.codebase_analyzer import CodebaseAnalyzer
from codegen_on_oss.analyzers.dependencies import DependencyAnalyzer
# Diff tracking
from codegen_on_oss.analyzers.diff_lite import ChangeType, DiffLite
from codegen_on_oss.analyzers.error_analyzer import CodebaseAnalyzer as ErrorAnalyzer
=======
)

# Legacy analyzer interfaces (for backward compatibility)
from codegen_on_oss.analyzers.base_analyzer import BaseCodeAnalyzer

# Core analysis modules
from codegen_on_oss.analyzers.code_quality import CodeQualityAnalyzer
from codegen_on_oss.analyzers.codebase_analyzer import CodebaseAnalyzer
from codegen_on_oss.analyzers.dependencies import DependencyAnalyzer
from codegen_on_oss.analyzers.error_analyzer import CodebaseAnalyzer as ErrorAnalyzer

>>>>>>> 413c3ef1
# Issue tracking system
from codegen_on_oss.analyzers.issues import (
    AnalysisType,
    CodeLocation,
    Issue,
    IssueCategory,
    IssueCollection,
    IssueSeverity,
)
# Analysis result models
from codegen_on_oss.analyzers.models.analysis_result import (
    AnalysisResult,
    CodeQualityResult,
    DependencyResult,
    PrAnalysisResult,
<<<<<<< HEAD
=======
)
from codegen_on_oss.analyzers.parser import (
    ASTNode,
    BaseParser,
    CodegenParser,
    JavaScriptParser,
    PythonParser,
    TypeScriptParser,
    create_parser,
    parse_code,
    parse_file,
>>>>>>> 413c3ef1
)

__all__ = [
<<<<<<< HEAD
    # Main API
    "CodegenAnalyzerAPI",
    "create_api",
    "api_analyze_codebase",
    "api_analyze_pr",
    "api_get_visualization",
    "api_get_static_errors",
    # Modern architecture
    "AnalyzerManager",
    "AnalyzerPlugin",
    "AnalyzerRegistry",
    "CodeQualityPlugin",
    "DependencyPlugin",
    # Issue tracking
    "Issue",
    "IssueCollection",
    "IssueSeverity",
    "AnalysisType",
    "IssueCategory",
    "CodeLocation",
    # Analysis results
    "AnalysisResult",
    "CodeQualityResult",
    "DependencyResult",
    "PrAnalysisResult",
    # Core analyzers
    "CodeQualityAnalyzer",
    "DependencyAnalyzer",
    # Codebase analysis utilities
    "get_codebase_summary",
    "get_file_summary",
    "get_class_summary",
    "get_function_summary",
    "get_symbol_summary",
    "get_dependency_graph",
    "get_symbol_references",
    "get_file_complexity_metrics",
    # Diff tracking
    "ChangeType",
    "DiffLite",
    # Legacy interfaces (for backward compatibility)
    "BaseCodeAnalyzer",
    "CodebaseAnalyzer",
    "ErrorAnalyzer",
]
=======
    "ASTNode",
    # Analysis results
    "AnalysisResult",
    "AnalysisType",
    # Modern architecture
    "AnalyzerManager",
    "AnalyzerPlugin",
    "AnalyzerRegistry",
    # Legacy interfaces (for backward compatibility)
    "BaseCodeAnalyzer",
    "BaseParser",
    "CodeLocation",
    # Core analyzers
    "CodeQualityAnalyzer",
    "CodeQualityPlugin",
    "CodeQualityResult",
    "CodebaseAnalyzer",
    # Main API
    "CodegenAnalyzerAPI",
    "CodegenParser",
    "DependencyAnalyzer",
    "DependencyPlugin",
    "DependencyResult",
    "ErrorAnalyzer",
    # Issue tracking
    "Issue",
    "IssueCategory",
    "IssueCollection",
    "IssueSeverity",
    "JavaScriptParser",
    "PrAnalysisResult",
    "PythonParser",
    "TypeScriptParser",
    "api_analyze_codebase",
    "api_analyze_pr",
    "api_get_static_errors",
    "api_get_visualization",
    "create_api",
    "create_parser",
    "parse_code",
    "parse_file",
]
>>>>>>> 413c3ef1
<|MERGE_RESOLUTION|>--- conflicted
+++ resolved
@@ -14,10 +14,7 @@
     CodeQualityPlugin,
     DependencyPlugin,
 )
-<<<<<<< HEAD
 # Main API interface
-=======
->>>>>>> 413c3ef1
 from codegen_on_oss.analyzers.api import (
     CodegenAnalyzerAPI,
     api_analyze_codebase,
@@ -25,10 +22,11 @@
     api_get_static_errors,
     api_get_visualization,
     create_api,
-<<<<<<< HEAD
 )
+
 # Legacy analyzer interfaces (for backward compatibility)
 from codegen_on_oss.analyzers.base_analyzer import BaseCodeAnalyzer
+
 # Core analysis modules
 from codegen_on_oss.analyzers.code_quality import CodeQualityAnalyzer
 from codegen_on_oss.analyzers.codebase_analysis import (
@@ -46,19 +44,7 @@
 # Diff tracking
 from codegen_on_oss.analyzers.diff_lite import ChangeType, DiffLite
 from codegen_on_oss.analyzers.error_analyzer import CodebaseAnalyzer as ErrorAnalyzer
-=======
-)
 
-# Legacy analyzer interfaces (for backward compatibility)
-from codegen_on_oss.analyzers.base_analyzer import BaseCodeAnalyzer
-
-# Core analysis modules
-from codegen_on_oss.analyzers.code_quality import CodeQualityAnalyzer
-from codegen_on_oss.analyzers.codebase_analyzer import CodebaseAnalyzer
-from codegen_on_oss.analyzers.dependencies import DependencyAnalyzer
-from codegen_on_oss.analyzers.error_analyzer import CodebaseAnalyzer as ErrorAnalyzer
-
->>>>>>> 413c3ef1
 # Issue tracking system
 from codegen_on_oss.analyzers.issues import (
     AnalysisType,
@@ -74,9 +60,8 @@
     CodeQualityResult,
     DependencyResult,
     PrAnalysisResult,
-<<<<<<< HEAD
-=======
 )
+# Parser module
 from codegen_on_oss.analyzers.parser import (
     ASTNode,
     BaseParser,
@@ -87,11 +72,9 @@
     create_parser,
     parse_code,
     parse_file,
->>>>>>> 413c3ef1
 )
 
 __all__ = [
-<<<<<<< HEAD
     # Main API
     "CodegenAnalyzerAPI",
     "create_api",
@@ -136,48 +119,14 @@
     "BaseCodeAnalyzer",
     "CodebaseAnalyzer",
     "ErrorAnalyzer",
-]
-=======
+    # Parser module
     "ASTNode",
-    # Analysis results
-    "AnalysisResult",
-    "AnalysisType",
-    # Modern architecture
-    "AnalyzerManager",
-    "AnalyzerPlugin",
-    "AnalyzerRegistry",
-    # Legacy interfaces (for backward compatibility)
-    "BaseCodeAnalyzer",
     "BaseParser",
-    "CodeLocation",
-    # Core analyzers
-    "CodeQualityAnalyzer",
-    "CodeQualityPlugin",
-    "CodeQualityResult",
-    "CodebaseAnalyzer",
-    # Main API
-    "CodegenAnalyzerAPI",
     "CodegenParser",
-    "DependencyAnalyzer",
-    "DependencyPlugin",
-    "DependencyResult",
-    "ErrorAnalyzer",
-    # Issue tracking
-    "Issue",
-    "IssueCategory",
-    "IssueCollection",
-    "IssueSeverity",
     "JavaScriptParser",
-    "PrAnalysisResult",
     "PythonParser",
     "TypeScriptParser",
-    "api_analyze_codebase",
-    "api_analyze_pr",
-    "api_get_static_errors",
-    "api_get_visualization",
-    "create_api",
     "create_parser",
     "parse_code",
     "parse_file",
-]
->>>>>>> 413c3ef1
+]